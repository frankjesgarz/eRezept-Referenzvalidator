--- conflicted
+++ resolved
@@ -3,14 +3,8 @@
 import ca.uhn.fhir.context.FhirContext;
 import ca.uhn.fhir.validation.ResultSeverityEnum;
 import ca.uhn.fhir.validation.SingleValidationMessage;
-<<<<<<< HEAD
 import ca.uhn.fhir.validation.ValidationResult;
-import de.abda.fhir.validator.core.filter.FilterRules;
-=======
-import de.abda.fhir.validator.core.filter.*;
-import de.abda.fhir.validator.core.filter.regex.FilterDefinitionList;
-import de.abda.fhir.validator.core.filter.regex.RegExMessageFilter;
->>>>>>> 9f06985c
+import de.abda.fhir.validator.core.filter.CustomFilterEngine;
 import de.abda.fhir.validator.core.util.FileHelper;
 import de.abda.fhir.validator.core.util.Profile;
 import de.abda.fhir.validator.core.util.ProfileHelper;
@@ -38,7 +32,7 @@
     static Logger logger = LoggerFactory.getLogger(Validator.class);
     private final FhirContext ctx;
     private final ValidatorHolder validatorHolder;
-    private final FilterRules filterRules;
+    private final CustomFilterEngine customFilterEngine;
 
 
     /**
@@ -56,26 +50,10 @@
     public ReferenceValidator(FhirContext ctx) {
         this.ctx = ctx;
         validatorHolder = new ValidatorHolder(this.ctx);
-        filterRules = new FilterRules();
+        customFilterEngine = new CustomFilterEngine();
     }
 
-<<<<<<< HEAD
 
-=======
-    /**
-     * Loads a properties file which defines which {@link  FilterDefinitionList} is to be used for each FHIR profile.
-     * The key of each property is the profile including the profile version (if present). The value is the path
-     * to the XMl file containing the filter rules.
-     */
-    private void loadValidationFilterProperties() {
-        URL propertiesUrl = this.getClass().getResource(VALIDATION_FILTER_PROPERTIES);
-        try (InputStream is = propertiesUrl.openStream()) {
-            profileFilters.load(is);
-        } catch (IOException|NullPointerException e) {
-            throw new RuntimeException(String.format(ERROR_CANT_READ_PROPERTIES, propertiesUrl), e);
-        }
-    }
->>>>>>> 9f06985c
 
     /**
      * Validates the given File
@@ -129,17 +107,27 @@
         return validator.validate(validatorInputAsString);
     }
 
+    /**
+     * Validates the passed in file and filters out encountered ValidationMessages according to the {@link CustomFilterEngine} defined for this project
+     * @param path file to be validated
+     * @return the filtered result
+     */
     public FilteredValidationResult validateFileWithFilters(Path path) {
         String validatorInputAsString = FileHelper.loadValidatorInputAsString(path.toString(), false);
         return validateStringWithFilters(validatorInputAsString);
     }
 
+    /**
+     * Validates the passed in string and filters out encountered ValidationMessages according to the {@link CustomFilterEngine} defined for this project
+     * @param validatorInputAsString string to be validated
+     * @return the filtered result
+     */
     public FilteredValidationResult validateStringWithFilters(String validatorInputAsString) {
         InputStream validatorInputStream = new ByteArrayInputStream(validatorInputAsString.getBytes(StandardCharsets.UTF_8));
         Profile profile = ProfileHelper.getProfileFromXmlStream(validatorInputStream);
         Validator validator = validatorHolder.getValidatorForProfile(profile);
         ValidationResult validationResult = validator.validateWithResult(validatorInputAsString);
-        return filterRules.filterMessages(profile, validationResult);
+        return customFilterEngine.filterMessages(profile, validationResult);
     }
 
 
