--- conflicted
+++ resolved
@@ -1,30 +1,18 @@
 package de.abda.fhir.validator.core.util;
 
+import java.util.regex.MatchResult;
 import org.slf4j.Logger;
 import org.slf4j.LoggerFactory;
 
-<<<<<<< HEAD
 import java.util.regex.MatchResult;
 import java.util.regex.Matcher;
 import java.util.regex.Pattern;
 
-=======
->>>>>>> 73fec522
 public class InputHelper {
 
     static Logger logger = LoggerFactory.getLogger(InputHelper.class);
 
     public static String removeVersionInCanonicals(String validatorInput) {
-<<<<<<< HEAD
-        String patternString = "(['\"])([Hh][Tt][Tt][Pp][Ss]?://[^|'\"<>\\s#]+/StructureDefinition/[^|'\"<>\\s#]+)(\\|[^'\"<>\\s#]+)(['\"])"; // Identify canonical profile URLs
-        Pattern pattern = Pattern.compile(patternString);
-        Matcher matcher = pattern.matcher(validatorInput);
-        if (matcher.find()) {
-            MatchResult matchResult = matcher.toMatchResult();
-            String replacement = matchResult.group(1) + matchResult.group(2) + matchResult.group(4);
-            validatorInput = matcher.replaceAll(replacement);
-        }
-=======
 //        String patternString = "(['\"])([Hh][Tt][Tt][Pp][Ss]?://[^|'\"<>\\s#]+/StructureDefinition/[^|'\"<>\\s#]+)(\\|[^'\"<>\\s#]+)(['\"])"; // Identify canonical profile URLs
 //        Pattern pattern = Pattern.compile(patternString);
 //        Matcher matcher = pattern.matcher(validatorInput);
@@ -33,7 +21,6 @@
 //            String replacement = matchResult.group(1) + matchResult.group(2) + matchResult.group(4);
 //            validatorInput = matcher.replaceAll(replacement);
 //        }
->>>>>>> 73fec522
         return validatorInput;
     }
 
