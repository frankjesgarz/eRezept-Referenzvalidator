--- conflicted
+++ resolved
@@ -10,7 +10,7 @@
 tasks.snapshot.dependsOn(":packages:publish", ":core:publish", ":bom:publish")
 tasks.final.dependsOn(":packages:publish", ":core:publish", ":bom:publish")
 
-String hapiFhirVersion = "5.7.0-PRE2-SNAPSHOT"
+String hapiFhirVersion = "5.7.0-PRE3-SNAPSHOT"
 allprojects{
     group = "de.abda"
 }
@@ -32,15 +32,11 @@
             url "https://repo.maven.apache.org/maven2/"
         }
     }
-<<<<<<< HEAD
 }
 configure(subprojects.findAll {it.name != "bom"}) {
     apply{
         plugin "java-library"
     }
-=======
-    String hapiFhirVersion = "5.7.0-PRE3-SNAPSHOT"
->>>>>>> 8c81a085
     dependencies{
         implementation("org.apache.logging.log4j:log4j-api:2.14.1")
         implementation("org.apache.logging.log4j:log4j-core:2.14.1")
