--- conflicted
+++ resolved
@@ -2,21 +2,12 @@
 
 import ca.uhn.fhir.validation.ResultSeverityEnum;
 import ca.uhn.fhir.validation.SingleValidationMessage;
-<<<<<<< HEAD
 import ch.qos.logback.classic.Level;
-import de.abda.fhir.validator.core.Validator;
-import de.abda.fhir.validator.core.ValidatorHolder;
-import de.abda.fhir.validator.core.util.FileHelper;
-import de.abda.fhir.validator.core.util.Profile;
-import de.abda.fhir.validator.core.util.ProfileHelper;
-=======
 import de.abda.fhir.validator.core.ReferenceValidator;
-import java.nio.file.Paths;
->>>>>>> 0c0aa8e0
 import org.slf4j.Logger;
 import org.slf4j.LoggerFactory;
 
-import java.io.File;
+import java.nio.file.Paths;
 import java.util.Collections;
 import java.util.List;
 import java.util.Map;
@@ -37,8 +28,23 @@
             return;
         }
 
-<<<<<<< HEAD
-        File inputFile = new File(args[0]);
+        try {
+            ReferenceValidator validator = new ReferenceValidator();
+            Map<ResultSeverityEnum, List<SingleValidationMessage>> errors = validator.validateFile(
+                    Paths.get(args[0]));
+            String mapAsString = errors.keySet().stream()
+                    .map(key -> key + ": " + errors.get(key).size())
+                    .collect(Collectors.joining(","));
+            boolean validatorInputIsValid =
+                    errors.getOrDefault(ResultSeverityEnum.ERROR, Collections.emptyList()).size() == 0
+                            && errors.getOrDefault(ResultSeverityEnum.FATAL, Collections.emptyList()).size() == 0;
+            logger.info("Validation result: " + validatorInputIsValid + " -- Error summary: " + mapAsString);
+            System.exit(validatorInputIsValid ? 0 : 1);
+        } catch (Exception e){
+            logger.error("Exception occured", e);
+        }
+
+        /*File inputFile = new File(args[0]);
 
         FhirContext ctx = FhirContext.forR4Cached();
         ValidatorHolder validatorHolder = new ValidatorHolder(ctx);
@@ -50,42 +56,14 @@
             String validatorInput = FileHelper.loadValidatorInputAsString(args[0], true);
             logger.debug(validatorInput);
             Map<ResultSeverityEnum, List<SingleValidationMessage>> errors = validator.validate(validatorInput);
-=======
-        try {
-            ReferenceValidator validator = new ReferenceValidator();
-            Map<ResultSeverityEnum, List<SingleValidationMessage>> errors = validator.validateFile(
-                Paths.get(args[0]));
->>>>>>> 0c0aa8e0
             String mapAsString = errors.keySet().stream()
-                .map(key -> key + ": " + errors.get(key).size())
-                .collect(Collectors.joining(","));
-            boolean validatorInputIsValid =
-                errors.getOrDefault(ResultSeverityEnum.ERROR, Collections.emptyList()).size() == 0
-                    && errors.getOrDefault(ResultSeverityEnum.FATAL, Collections.emptyList()).size() == 0;
+                    .map(key -> key + ": " + errors.get(key).size())
+                    .collect(Collectors.joining(","));
+            Boolean validatorInputIsValid = (errors.getOrDefault(ResultSeverityEnum.ERROR, Collections.emptyList()).size() == 0 && errors.getOrDefault(ResultSeverityEnum.FATAL, Collections.emptyList()).size() == 0) ? true : false;
             logger.info("Validation result: " + validatorInputIsValid + " -- Error summary: " + mapAsString);
-            System.exit(validatorInputIsValid ? 0 : 1);
         } catch (Exception e){
             logger.error("Exception occured", e);
-        }
-//        FhirContext ctx = FhirContext.forR4();
-//        ValidatorHolder validatorHolder = new ValidatorHolder(ctx);
-//
-//        try {
-//            String validatorInputWithVersion = FileHelper.loadValidatorInputAsString(args[0], false);
-//            IBaseResource resource = ParserHelper.parseString(validatorInputWithVersion, ctx);
-//            Profile profile = ProfileHelper.getProfile(resource);
-//            Validator validator = validatorHolder.getValidatorForProfile(profile);
-//            String validatorInput = FileHelper.loadValidatorInputAsString(args[0], true);
-//            logger.debug(validatorInput);
-//            Map<ResultSeverityEnum, List<SingleValidationMessage>> errors = validator.validate(validatorInput);
-//            String mapAsString = errors.keySet().stream()
-//                    .map(key -> key + ": " + errors.get(key).size())
-//                    .collect(Collectors.joining(","));
-//            Boolean validatorInputIsValid = (errors.getOrDefault(ResultSeverityEnum.ERROR, Collections.emptyList()).size() == 0 && errors.getOrDefault(ResultSeverityEnum.FATAL, Collections.emptyList()).size() == 0) ? true : false;
-//            logger.info("Validation result: " + validatorInputIsValid + " -- Error summary: " + mapAsString);
-//        } catch (Exception e){
-//            logger.error("Exception occured", e);
-//        }
+        }*/
 
     }
 
